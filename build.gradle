// Top-level build file where you can add configuration options common to all sub-projects/modules.

buildscript {
    repositories {
        maven {
            url "https://dl.bintray.com/wire-android/third-party"
        }
        mavenCentral()
        jcenter()
    }

    dependencies {
        classpath 'com.android.tools.build:gradle:2.2.2'
        classpath 'com.jakewharton.hugo:hugo-plugin:1.2.1'
        classpath 'com.neenbedankt.gradle.plugins:android-apt:1.8'
        classpath 'com.mutualmobile.gradle.plugins:dexinfo:0.1.2'
        classpath 'com.wire:gradle-android-scala-plugin:1.5.0'
    }
}

plugins {
    id "com.github.hierynomus.license" version "0.13.1"
}

license {
    header = file('LICENSE_HEADER')
    ext.year = Calendar.getInstance().get(Calendar.YEAR)
    ext.name = 'Wire Swiss GmbH'
}

allprojects {
    repositories {
        jcenter()
    }
}

task clean(type: Delete) {
    delete rootProject.buildDir
}

task licenseFormatAndroid(type: nl.javadude.gradle.plugins.license.License) {
    source = fileTree(dir: getRootDir()).include([
            "**/*.java",
            "**/*.scala",
            "**/*.gradle",
            "**/*.xml",
    ]).exclude([
            "**/*build*",
            "**/*target*",
            "**/*gen*",
            "**/*generated*",
    ])
}
licenseFormat.dependsOn licenseFormatAndroid

ext {
    majorVersion = "2.24."

    compileSdkVersion = 24
    minSdkVersion = 17
    targetSdkVersion = 23
    buildToolsVersion = '24.0.3'
    scalaMajorVersion = '2.11'
    scalaVersion = scalaMajorVersion + '.8'
    sourceCompatibilityVersion = JavaVersion.VERSION_1_7
    targetCompatibilityVersion = JavaVersion.VERSION_1_7
    preDexLibs = !project.hasProperty('disablePreDex')

    checkstyleVersion = '6.18'
    pmdVersion = '5.4.1'
    supportLibVersion = '24.0.0'
    playServicesVersion = '10.0.1'

    audioVersion = System.getenv("AUDIO_VERSION") ?: '1.205.0@aar'

<<<<<<< HEAD
    zMessagingDevVersionBase = '87.1309'

=======
    zMessagingDevVersionBase = '87.1311'
>>>>>>> e842329d
    zMessagingDevVersion = "${zMessagingDevVersionBase}@aar"
    // Release version number must be like this X.0(.Y)
    zMessagingReleaseVersion = System.getenv("ZMESSAGING_VERSION") ?: '87.2.317@aar'

    avsVersion = '2.9.69@aar'
    avsInternalVersion = avsVersion //leave this here in case we want to test specific AVS versions on internal
    avsName = 'avs'
    avsGroup = 'com.wire'

    // proprietary avs artifact configuration
    customAvsVersion = '2.9.17@aar'
    customAvsInternalVersion = customAvsVersion
    customAvsName = 'avs'
    customAvsGroup = 'com.wearezeta.avs'

    deps = [
            scala               : "org.scala-lang:scala-library:$scalaVersion",

            // Lint dependencies
            lintapi              : 'com.android.tools.lint:lint-api:24.5.0',
            lintchecks           : 'com.android.tools.lint:lint-checks:24.5.0',

            // Checkstyle dependencies
            checkstyleapi        : "com.puppycrawl.tools:checkstyle:$checkstyleVersion",

            // Support libs
            multidex             : "com.android.support:multidex:1.0.1",
            supportv4            : "com.android.support:support-v4:$supportLibVersion",
            supportv13           : "com.android.support:support-v13:$supportLibVersion",
            supportdesign        : "com.android.support:design:$supportLibVersion",
            appcompatv7          : "com.android.support:appcompat-v7:$supportLibVersion",
            recyclerview         : "com.android.support:recyclerview-v7:$supportLibVersion",
            supportannotations   : "com.android.support:support-annotations:$supportLibVersion",
            preferences          : "com.android.support:preference-v7:$supportLibVersion",
            cardview             : "com.android.support:cardview-v7:$supportLibVersion",

            // Play services
            psBase               : "com.google.android.gms:play-services-base:$playServicesVersion",
            psGcm                : "com.google.android.gms:play-services-gcm:$playServicesVersion",
            psMaps               : "com.google.android.gms:play-services-maps:$playServicesVersion",
            psLocation           : "com.google.android.gms:play-services-location:$playServicesVersion",


            // Other
            roundedimageview     : 'com.makeramen:roundedimageview:2.2.0',
            timber               : 'com.jakewharton.timber:timber:4.1.1',
            hockey               : 'net.hockeyapp.android:HockeySDK:3.7.2',
            threetenabp          : 'com.jakewharton.threetenabp:threetenabp:1.0.3',
            localytics           : 'com.localytics.android:library:3.8.2',
            rebound              : 'com.facebook.rebound:rebound:0.3.8',
            supportpreferences   : 'net.xpece.android:support-preference:0.8.1',

            // For spotify
            spotifyAuth          : 'com.wire:spotify-auth:1.0.0-beta13@aar',

            // Internal
            audioNotifications   : "com.wire:audio-notifications:$audioVersion",

            // Test dependencies
            junit               : 'junit:junit:4.12',
            testutils           : "com.wire:testutils:$zMessagingDevVersionBase",
            scalatest           : "org.scalatest:scalatest_$scalaMajorVersion:2.2.6",
            testRunner          : 'com.android.support.test:runner:0.4.1',
            testRules           : 'com.android.support.test:rules:0.4.1',
            espresso            : 'com.android.support.test.espresso:espresso-core:2.2',
            espressoIntents     : 'com.android.support.test.espresso:espresso-intents:2.2',
            hamcrestCore        : 'org.hamcrest:hamcrest-core:1.3',
            hamcrestLib         : 'org.hamcrest:hamcrest-library:1.3',
            hamcrestIntegration : 'org.hamcrest:hamcrest-integration:1.3',

            mockitoCore         : 'org.mockito:mockito-core:1.10.19',
            //The dexmaker stuff is needed for Mockito to work completely
            dexmaker            : 'com.crittercism.dexmaker:dexmaker:1.4',
            dexmakerDx          : 'com.crittercism.dexmaker:dexmaker-dx:1.4',
            dexmakerMockito     : 'com.crittercism.dexmaker:dexmaker-mockito:1.4',

            // Translations
            translations        : 'com.wire:wiretranslations:1.+',

            //Json parser
            gson                : 'com.google.code.gson:gson:2.2.4'
    ]
}

allprojects {
    repositories {
        mavenLocal()
        maven { url "https://dl.bintray.com/wire-android/releases" }
        maven { url "https://dl.bintray.com/wire-android/snapshots" }
        maven { url "https://dl.bintray.com/wire-android/third-party" }
        maven { url "http://dl.bintray.com/consp1racy/maven" }
        maven { url "http://maven.localytics.com/public" }
        mavenCentral()
    }
}

if (project.file('user.gradle').exists()) {
    apply from: "user.gradle"
}


task ci(dependsOn: [
                    ':app:assembleDevDebug',

                    // Different Lint checks
                    ':app:lintDevDebug',
                    ':wire-core:lintDebug',
                    ':wire-ui:lintDebug',

                    // By default on whole app
                    ':app:checkstyle',
                    ':app:pmd'
                    ]) {

    doLast {
        def lintReportsPattern = /\/?(.*)\/build\/outputs\/lint-results\-(devDebug|debug)\.xml/
        def pmdReportsPattern = /\/?(.*)\/build\/reports\/pmd\/pmd\.xml/
        def checkstyleReportsPattern = /\/?(.*)\/reports\/checkstyle\/checkstyle\.xml/

        def results = new HashMap<String, Map<String, List<Issue>>>()
        def totalIssues = 0

        def findFilenameClosure = {
            if (it.isDirectory()) {
                return;
            }
            def absolutePath = it.getAbsolutePath()
            def foundIssues = new ArrayList<Issue>()
            def type = ''
            if (absolutePath.matches(lintReportsPattern)) {
                def issues = new XmlParser().parse(it)
                type = 'Lint'
                issues.issue.each {
                    def id = it.'@summary'
                    it.location.each { foundIssues.add(new LintIssue(id, it)) }
                }
            } else if (absolutePath.matches(pmdReportsPattern)) {
                def issues = new XmlParser().parse(it)
                type = 'PMD'
                issues.file.each {
                    def file = new File(it.'@name')
                    it.violation.each { foundIssues.add(new PmdIssue(file, it)) }
                }
            } else if (absolutePath.matches(checkstyleReportsPattern)) {
                def files = new XmlParser().parse(it)
                type = 'Checkstyle'
                files.file.findAll { it.children().size() > 0 }.each {
                    def file = new File(it.'@name')
                    it.error.each { foundIssues.add(new CheckstyleIssue(file, it)) }
                }
            }
            if (foundIssues.size() > 0) {
                if (!results.containsKey(type)) {
                    results.put(type, new HashMap<String, List<Issue>>())
                }
                results.get(type).put(it, foundIssues)
                totalIssues += foundIssues.size()
            }
        }

        rootProject.rootDir.eachFileRecurse(findFilenameClosure)

        if (totalIssues > 0) {
            def message = new StringBuilder()
            message.append("Found ${totalIssues} issue${totalIssues == 1 ? '' : 's'}\n\n")
            for (def entry : results.entrySet()) {
                def issues = new StringBuilder()
                def count = 0;
                for (def file : entry.value.entrySet()) {
                    issues.append("> ${file.value.size()} in ${file.key}\n")
                    file.value.each { issues.append("\t${it}\n")}
                    count += file.value.size()
                }
                message.append("${entry.key}: ${count} issue${count == 1 ? '' : 's'}\n")
                        .append(issues.toString())
                        .append('\n')
            }
            throw new Exception(message.toString())
        } else {
            println 'No issues found'
        }
    }
}

class Issue {
    File file
    String line
    String column
    String error

    @Override
    public String toString() {
        return "${file}:${line}:${column}: ${error}";
    }
}

class LintIssue extends Issue {
    def LintIssue(String error, Node location) {
        file = new File(location.'@file')
        line = location.'@line'
        column = location.'@column'
        this.error = error
    }
}

class PmdIssue extends Issue {
    def PmdIssue(File file, Node violation) {
        this.file = file
        def beginline = violation.'@beginline'
        def endline = violation.'@endline'
        line = beginline == endline ? beginline : "${beginline}-${endline}"
        column = violation.'@begincolumn'
        error = violation.text().replaceAll(/\n/, '')
    }
}

class CheckstyleIssue extends Issue {
    def CheckstyleIssue(File file, Node node) {
        this.file = file
        line = node.'@line'
        column = node.'@column'
        error = node.'@message'
    }
}<|MERGE_RESOLUTION|>--- conflicted
+++ resolved
@@ -73,12 +73,7 @@
 
     audioVersion = System.getenv("AUDIO_VERSION") ?: '1.205.0@aar'
 
-<<<<<<< HEAD
-    zMessagingDevVersionBase = '87.1309'
-
-=======
     zMessagingDevVersionBase = '87.1311'
->>>>>>> e842329d
     zMessagingDevVersion = "${zMessagingDevVersionBase}@aar"
     // Release version number must be like this X.0(.Y)
     zMessagingReleaseVersion = System.getenv("ZMESSAGING_VERSION") ?: '87.2.317@aar'
