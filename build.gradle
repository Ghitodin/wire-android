--- conflicted
+++ resolved
@@ -73,11 +73,7 @@
     playServicesVersion = '10.0.1'
 
     audioVersion = System.getenv("AUDIO_VERSION") ?: '1.209.0@aar'
-<<<<<<< HEAD
-    zMessagingDevVersionBase = '92.1384'
-=======
     zMessagingDevVersionBase = '92.1385'
->>>>>>> 49e4abe8
     zMessagingDevVersion = "${zMessagingDevVersionBase}@aar"
     // Release version number must be like this X.0(.Y)
     zMessagingReleaseVersion = System.getenv("ZMESSAGING_VERSION") ?: '92.0.328@aar'
