--- conflicted
+++ resolved
@@ -76,11 +76,7 @@
     playServicesVersion = '11.0.0'
 
     audioVersion = System.getenv("AUDIO_VERSION") ?: '1.209.0@aar'
-<<<<<<< HEAD
-    zMessagingDevVersionBase = '104.1615'
-=======
     zMessagingDevVersionBase = '104.1617'
->>>>>>> 20b8db92
     zMessagingDevVersion = "${zMessagingDevVersionBase}@aar"
     // Release version number must be like this X.0(.Y)
     zMessagingReleaseVersion = System.getenv("ZMESSAGING_VERSION") ?: '104.5.383@aar'
